--- conflicted
+++ resolved
@@ -80,16 +80,9 @@
 ###############################################################################
 
 ntokens = len(corpus.dictionary)
-<<<<<<< HEAD
-
-model = model.RNNModel(args.model, ntokens, args.emsize, args.nhid, args.nlayers, args.dropout, args.tied)
-# with open(args.checkpoint, 'rb') as f:
-#     model = torch.load(f)
-=======
 model = model.RNNModel(args.model, ntokens, args.emsize, args.nhid, args.nlayers, args.dropout, args.tied)
 #with open(args.checkpoint, 'rb') as f:
 #    model = torch.load(f)
->>>>>>> 34e061c7
 if args.cuda:
     model.cuda()
 
